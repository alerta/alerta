--- conflicted
+++ resolved
@@ -2,9 +2,5 @@
 
 app = create_app()
 
-<<<<<<< HEAD
-# app.run(host="0.0.0.0",port=8080)
-=======
 #app.run(host="0.0.0.0",port=8080)
-# Remove above comment line if you are running in vscode debugging mode
->>>>>>> 26ecbf2a
+# Remove above comment line if you are running in vscode debugging mode