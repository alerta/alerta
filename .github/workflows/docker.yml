--- conflicted
+++ resolved
@@ -17,26 +17,17 @@
       IMAGE_NAME: ${{ github.repository_owner }}/alerta-api
     steps:
       - name: Checkout
-<<<<<<< HEAD
-        uses: actions/checkout@v2
+        uses: actions/checkout@v3
       - name: Variables
         id: vars
         run: echo "SHORT_COMMIT_ID=$(git rev-parse --short HEAD)" >> $GITHUB_OUTPUT
-=======
-        uses: actions/checkout@v3
->>>>>>> 1133ec29
       - name: Build image
         id: docker-build
         run: >-
           docker build
           -t $IMAGE_NAME
-<<<<<<< HEAD
           -t $REPOSITORY_URL/$IMAGE_NAME:$(grep '__version__' alerta/__init__.py | cut -d"'" -f2)
           -t $REPOSITORY_URL/$IMAGE_NAME:${{ steps.vars.outputs.SHORT_COMMIT_ID }}
-=======
-          -t $REPOSITORY_URL/$IMAGE_NAME:$(cat VERSION)
-          -t $REPOSITORY_URL/$IMAGE_NAME:$(git rev-parse --short HEAD)
->>>>>>> 1133ec29
           -t $REPOSITORY_URL/$IMAGE_NAME:latest .
       - name: Docker Login
         uses: docker/login-action@v2
