--- conflicted
+++ resolved
@@ -30,11 +30,7 @@
 
     strategy:
       matrix:
-<<<<<<< HEAD
-        python-version: ['3.7', '3.11']
-=======
-        python-version: ['3.8', '3.11']
->>>>>>> 09dc9618
+        python-version: ['3.8', '3.11']
 
     steps:
       - uses: actions/checkout@v3
@@ -91,11 +87,7 @@
 
     strategy:
       matrix:
-<<<<<<< HEAD
-        python-version: ['3.7', '3.11']
-=======
-        python-version: ['3.8', '3.11']
->>>>>>> 09dc9618
+        python-version: ['3.8', '3.11']
 
     steps:
       - uses: actions/checkout@v3
@@ -143,11 +135,7 @@
 
     strategy:
       matrix:
-<<<<<<< HEAD
-        python-version: ['3.7', '3.11']
-=======
-        python-version: ['3.8', '3.11']
->>>>>>> 09dc9618
+        python-version: ['3.8', '3.11']
 
     steps:
       - uses: actions/checkout@v3
@@ -195,11 +183,7 @@
 
     strategy:
       matrix:
-<<<<<<< HEAD
-        python-version: ['3.7', '3.11']
-=======
-        python-version: ['3.8', '3.11']
->>>>>>> 09dc9618
+        python-version: ['3.8', '3.11']
 
     steps:
       - uses: actions/checkout@v3
