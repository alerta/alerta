name: Performance

on:
  push:
    branches: [ master, release/* ]
    tags: [ '**' ]

env:
  SLACK_WEBHOOK_URL: ${{ secrets.SLACK_WEBHOOK_URL }}

jobs:
  load-test:
    runs-on: ubuntu-latest

    services:
<<<<<<< HEAD
      alerta:
        image: ghcr.io/${{ github.repository_owner }}/alerta-api
        env:
          DEBUG: 1
          DATABASE_URL: postgres://postgres:postgres@postgres:5432/alerta
=======
      db:
        image: postgres:13
>>>>>>> 09dc9618
        ports:
          - 5432:5432
        env:
          POSTGRES_DB: monitoring
          POSTGRES_USER: postgres
          POSTGRES_PASSWORD: postgres
        options: >-
          --health-cmd pg_isready
          --health-interval 10s
          --health-timeout 5s
          --health-retries 5
<<<<<<< HEAD
          --health-start-period 30s
      postgres:
        image: postgres:13
        env:
          POSTGRES_DB: alerta
          POSTGRES_USER: postgres
          POSTGRES_PASSWORD: postgres
=======
      alerta:
        image: ghcr.io/alerta/alerta-api
>>>>>>> 09dc9618
        ports:
          - 8080:8080
        env:
          DEBUG: 1
          DATABASE_URL: postgres://postgres:postgres@db:5432/monitoring
        options: >-
          --health-cmd "curl --fail http://localhost:8080/_ || exit 1"
          --health-interval 10s
          --health-timeout 5s
          --health-retries 5
          --health-start-period 30s

    steps:
      - name: Perf test
        run: >-
          docker run
          --network host
          ghcr.io/act10ns/hey
          -z 2s
<<<<<<< HEAD
          http://localhost:8080/_
          -m POST
          -T application/json
          -d '{"resource":"router01", "event":"node_down"}'
          http://localhost:8080/alert
=======
          -m POST
          -T application/json
          -d '{"environment":"Production","service":["network"],"resource":"router01","event":"node_down"}'
          http://localhost:8080/alert
      - uses: act10ns/slack@v2
        with:
          status: ${{ job.status }}
          steps: ${{ toJson(steps) }}
        if: failure()
>>>>>>> 09dc9618
<|MERGE_RESOLUTION|>--- conflicted
+++ resolved
@@ -13,16 +13,8 @@
     runs-on: ubuntu-latest
 
     services:
-<<<<<<< HEAD
-      alerta:
-        image: ghcr.io/${{ github.repository_owner }}/alerta-api
-        env:
-          DEBUG: 1
-          DATABASE_URL: postgres://postgres:postgres@postgres:5432/alerta
-=======
       db:
         image: postgres:13
->>>>>>> 09dc9618
         ports:
           - 5432:5432
         env:
@@ -34,18 +26,11 @@
           --health-interval 10s
           --health-timeout 5s
           --health-retries 5
-<<<<<<< HEAD
-          --health-start-period 30s
-      postgres:
-        image: postgres:13
+      alerta:
+        image: ghcr.io/${{ github.repository_owner }}/alerta-api
         env:
-          POSTGRES_DB: alerta
-          POSTGRES_USER: postgres
-          POSTGRES_PASSWORD: postgres
-=======
-      alerta:
-        image: ghcr.io/alerta/alerta-api
->>>>>>> 09dc9618
+          DEBUG: 1
+          DATABASE_URL: postgres://postgres:postgres@postgres:5432/alerta
         ports:
           - 8080:8080
         env:
@@ -57,6 +42,19 @@
           --health-timeout 5s
           --health-retries 5
           --health-start-period 30s
+      postgres:
+        image: postgres:13
+        env:
+          POSTGRES_DB: alerta
+          POSTGRES_USER: postgres
+          POSTGRES_PASSWORD: postgres
+        ports:
+          - 5432
+        options: >-
+          --health-cmd pg_isready
+          --health-interval 10s
+          --health-timeout 5s
+          --health-retries 5
 
     steps:
       - name: Perf test
@@ -65,13 +63,7 @@
           --network host
           ghcr.io/act10ns/hey
           -z 2s
-<<<<<<< HEAD
           http://localhost:8080/_
-          -m POST
-          -T application/json
-          -d '{"resource":"router01", "event":"node_down"}'
-          http://localhost:8080/alert
-=======
           -m POST
           -T application/json
           -d '{"environment":"Production","service":["network"],"resource":"router01","event":"node_down"}'
@@ -80,5 +72,4 @@
         with:
           status: ${{ job.status }}
           steps: ${{ toJson(steps) }}
-        if: failure()
->>>>>>> 09dc9618
+        if: failure()