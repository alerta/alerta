--- conflicted
+++ resolved
@@ -2,13 +2,10 @@
 var API_HOST = document.domain + ':' + window.api_port;
 var REFRESH_INTERVAL = 30; // seconds
 
-<<<<<<< HEAD
 var oTable;
 var autoRefresh = true;
 
 var hb_threshold = 300; // 5 minutes
-=======
->>>>>>> d91dad8c
 var show_hb_alerts = true;
 var lookup;
 var gEnvFilter;
@@ -263,7 +260,6 @@
             }
         }
     },
-<<<<<<< HEAD
     clearTableFilter: function() {
          oTable.fnFilter("");
     },
@@ -287,7 +283,7 @@
                 $('#' + statusIndicator + "-status").click();
             }
         }
-=======
+    },
     deleteRows: function (button, config, flash) {
         $('#alerts .active').each(function(index, elem) {
             Alerta.deleteAlert($(elem).data("alert-id"));
@@ -300,7 +296,6 @@
             url: 'http://' + API_HOST + '/alerta/api/v2/alerts/alert/' + alertId,
             data: JSON.stringify({ _method: 'delete' })
         });
->>>>>>> d91dad8c
     }
 };
 
@@ -623,11 +618,7 @@
     return sOut;
 }
 
-<<<<<<< HEAD
-$('#alerts tbody tr').on('click', function () {
-=======
 $('#alerts tbody tr').live('dblclick', function (event) {
->>>>>>> d91dad8c
 
     var nTr = this;
 
