import traceback
from typing import Any, Dict, Tuple, Union

from flask import Response, current_app, g, jsonify
from werkzeug.exceptions import HTTPException
from werkzeug.routing import RoutingException


class BaseError(Exception):
    code = 500
    description = 'Unhandled exception'

    def __init__(self, message, code=None, errors=None):
        super().__init__(message)
        self.message = message
        if code is not None:
            self.code = code
        self.errors = errors
        self.request_id = None


class AlertaException(BaseError):
    pass


class RejectException(BaseError):
    """The alert was rejected because the format did not meet the required policy."""
    pass


class RateLimit(BaseError):
    """Too many alerts have been received for a resource or from an origin."""
    pass


class HeartbeatReceived(BaseError):
    """Alert was not processed because it was converted into a heartbeat."""

    def __init__(self, id):
        self.id = id
        super().__init__('Alert converted to Heartbeat')


class BlackoutPeriod(BaseError):
    """Alert was not processed because it was sent during a blackout period."""
    pass


<<<<<<< HEAD
class TwilioAuth(AlertaException):
    """Twilio is missing credentials. SID or AuthToken missing from setup"""
    pass


class ForwardingLoop(AlertaException):
=======
class ForwardingLoop(BaseError):
>>>>>>> f240f809
    """Forwarding loop detected."""
    pass


class InvalidAction(BaseError):
    """Invalid or redundant action for the current alert status."""
    pass


class NoCustomerMatch(BaseError):
    """There was no customer lookup found for the user or group."""
    pass


class ApiError(BaseError):
    pass


class BasicAuthError(BaseError):
    pass


class ExceptionHandlers:

    def register(self, app):
        from werkzeug.exceptions import default_exceptions
        for code in default_exceptions.keys():
            app.register_error_handler(code, handle_http_error)
        app.register_error_handler(ApiError, handle_api_error)
        app.register_error_handler(BasicAuthError, handle_basic_auth_error)
        app.register_error_handler(Exception, handle_exception)


def handle_http_error(error: HTTPException) -> Tuple[Response, int]:
    error.code = error.code or 500
    if error.code >= 500:
        current_app.logger.exception(error)
    return jsonify({
        'status': 'error',
        'message': str(error),
        'code': error.code,
        'errors': [
            error.description
        ],
        'requestId': g.request_id
    }), error.code


def handle_api_error(error: ApiError) -> Tuple[Response, int]:
    if error.code >= 500:
        current_app.logger.exception(error)
    return jsonify({
        'status': 'error',
        'message': error.message,
        'code': error.code,
        'errors': error.errors,
        'requestId': g.request_id
    }), error.code


def handle_basic_auth_error(error: BasicAuthError) -> Tuple[Response, int, Dict[str, Any]]:
    return jsonify({
        'status': 'error',
        'message': error.message,
        'code': error.code,
        'errors': error.errors,
        'requestId': g.request_id
    }), error.code, {'WWW-Authenticate': 'Basic realm=%s' % current_app.config['BASIC_AUTH_REALM']}


def handle_exception(error: Exception) -> Union[Tuple[Response, int], Exception]:
    # RoutingExceptions are used internally to trigger routing
    # actions, such as slash redirects raising RequestRedirect.
    if isinstance(error, RoutingException):
        return error

    current_app.logger.exception(error)
    return jsonify({
        'status': 'error',
        'message': str(error),
        'code': 500,
        'errors': [
            traceback.format_exc()
        ],
        'requestId': g.request_id
    }), 500<|MERGE_RESOLUTION|>--- conflicted
+++ resolved
@@ -46,16 +46,12 @@
     pass
 
 
-<<<<<<< HEAD
-class TwilioAuth(AlertaException):
+class TwilioAuth(BaseError):
     """Twilio is missing credentials. SID or AuthToken missing from setup"""
     pass
 
 
-class ForwardingLoop(AlertaException):
-=======
 class ForwardingLoop(BaseError):
->>>>>>> f240f809
     """Forwarding loop detected."""
     pass
 
